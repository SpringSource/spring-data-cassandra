--- conflicted
+++ resolved
@@ -1,4 +1,3 @@
-<<<<<<< HEAD
 /*
  * Copyright 2013-2014 the original author or authors.
  * 
@@ -14,26 +13,6 @@
  * See the License for the specific language governing permissions and
  * limitations under the License.
  */
-package org.springframework.cassandra.test.unit.core.cql;
-
-import static org.junit.Assert.assertFalse;
-import static org.junit.Assert.assertTrue;
-import static org.springframework.cassandra.core.CqlIdentifier.isQuotedIdentifier;
-import static org.springframework.cassandra.core.CqlIdentifier.isUnquotedIdentifier;
-
-import org.junit.Test;
-
-public class CqlIdentifierTest {
-
-	@Test
-	public void testIsQuotedIdentifier() throws Exception {
-		assertFalse(isQuotedIdentifier("my\"id"));
-		assertTrue(isQuotedIdentifier("my\"\"id"));
-		assertFalse(isUnquotedIdentifier("my\"id"));
-		assertTrue(isUnquotedIdentifier("myid"));
-	}
-
-=======
 package org.springframework.cassandra.test.unit.core.cql;
 
 import static org.junit.Assert.*;
@@ -96,5 +75,4 @@
 			}
 		}
 	}
->>>>>>> 9e968e29
 }